"""
=== MAIN ===

This is the main script for the tracking of circular stickers with the goal 
of measuring (vertical) distance change. This then corresponds to the 
deflection of a beam.

Adjust parameters within 'circles' to match markers and situation.

Created by Steffen Scheelings and Wouter Timmermans 
For BEP at TU Delft 2025
"""

# Import relevant modules
import cv2
import numpy as np
import platform
import tkinter as tk
from tkinter import messagebox
from cameradetect import detect_cameras
import shutil
import matplotlib.pyplot as plt
from pynput import keyboard
from threading import Thread, Lock


# Storage for deflection tracking
locked_positions = []  # Empty variable to store locked positions.

# Shared key state
key_state = {
    'space_pressed': False,
    'q_pressed': False
}
key_lock = Lock()

<<<<<<< HEAD
# === This prevents bufferin of print statements in Windows.
# Might not be necessary ====
# import sys
# sys.stdout.reconfigure(line_buffering=True)


# Storage for deflection tracking
locked_positions = []  # Empty variable to store locked positions.

=======
>>>>>>> a6c73efe
#update variables
def on_press(key):
    try:
        with key_lock:
            if key == keyboard.Key.space:
                key_state['space_pressed'] = True
            elif hasattr(key, 'char') and key.char == 'q':
                key_state['q_pressed'] = True
    except AttributeError:
        pass  # Handle special keys if needed

#actual process that listens for input keys
def key_listener():
    with keyboard.Listener(on_press=on_press) as listener:
        listener.join()


# Detects circles within the camera feed
def detect_circle(frame):
    
    # Convert to grayscale and blur (to reduce noise)
    gray = cv2.cvtColor(frame, cv2.COLOR_BGR2GRAY)
    gray = cv2.medianBlur(gray, 5)
    
    # Hough circle detect with adjustable paramaters
    circles = cv2.HoughCircles(gray, cv2.HOUGH_GRADIENT,
        dp=1.2,         # Inverse ratio of resolution
        minDist=50,     # Minimum distance between detected centres
        param1=300,      # Upper threshold for Canny edge detector
        param2=17,      # Threshold for center detection
        minRadius=1,    # Minimum circle radius
        maxRadius=12    # Maximum circle radius
    )

    output_circles = [] # Define output as an array

    if circles is not None:
        circles = np.uint16(np.around(circles[0, :]))
        
        # Sort circles left to right based on x for consistent indexing
        circles = sorted(circles, key=lambda c: c[0])
        
        for i, (x, y, r) in enumerate(circles):
            output_circles.append((x, y, r))  # (x_centre, y_centre, radius) 
            
            # Draw the circle green in the output image
            cv2.circle(frame, (x, y), r, (0, 255, 0), 2)
            # Draw the center of the circle
            cv2.circle(frame, (x, y), 2, (0, 0, 255), 3)
            # Label the coordinates
            cv2.putText(frame, f"#{i}, ({x},{y})", (x+10, y),
                        cv2.FONT_HERSHEY_SIMPLEX, 0.5, (255, 0, 0), 1)
                  
    return output_circles

# Main function: Initialises camera. Circle detection and colour detection.
def start_camera():
    
    selection = camera_listbox.curselection()
    if not selection:
        messagebox.showerror("Error", "Please select a camera.")
        return

    selected_index = selection[0]
    cam_index = cameras[selected_index][0]

    #CAP_DSHOW only works in windows, so skip if on mac or linux
    if platform.system() == 'Windows':
        cap = cv2.VideoCapture(cam_index, cv2.CAP_DSHOW)  # For Windows, try DirectShow
        cap.set(cv2.CAP_PROP_FRAME_WIDTH, 1080)
        cap.set(cv2.CAP_PROP_FRAME_HEIGHT, 720)
    else:
        cap = cv2.VideoCapture(cam_index)  # Default for macOS/Linux
        cap.set(cv2.CAP_PROP_FRAME_WIDTH, 1080)
        cap.set(cv2.CAP_PROP_FRAME_HEIGHT, 720)

    if not cap.isOpened():
        messagebox.showerror("Error", "Cannot open camera.")
        return    
    
    # Setup for live plotting
    plt.ion()  # Interactive mode on
    fig, ax = plt.subplots()
    plt.show(block=False)
    scatter = ax.scatter([], [], label='Live')
    locked_scatter = ax.scatter([], [], c='red', marker='x', label='Locked')
    line, = ax.plot([], [], 'b-', lw=1)  # 'b-' = blue line, lw=1 for line width for live
    line2, =ax.plot([],[], 'r-', lw=1)   # 'r-' = red line, lw=1 for line width for locked
    
    ax.set_xlabel("X Position (pixels)")
    ax.set_ylabel("Y Position (pixels)")
    ax.set_title("Live Marker Positions (Y vs X)")
    ax.invert_yaxis()   # Y increases downward in image coordinates
    ax.legend()         # Show legend   

    while cap.isOpened():
        ret, frame = cap.read()
        if not ret:
            break
        
        #crop for unnessecary pixels
        frame = frame[0:720,100:880]

        # Call the circle detect funtion.
        circles = detect_circle(frame)

        # Live plot update
        if len(circles) > 0:
            xs = [c[0] for c in circles]
            ys = [c[1] for c in circles]

            scatter.set_offsets(np.c_[xs, ys])  # Update scatter plot
            line.set_data(xs, ys)              # Update line plot

            # Fix axis limits to avoid autoscale jumping
            ax.set_xlim(0, frame.shape[1])
            ax.set_ylim(frame.shape[0], 0)

            fig.canvas.draw()
            fig.canvas.flush_events()

        if locked_positions:
            lx, ly = zip(*locked_positions)
            locked_scatter.set_offsets(np.column_stack((lx, ly)))
            line2.set_data(lx, ly)
        else:
            locked_scatter.set_offsets(np.empty((0, 2)))

        # Show resulting image with circles marked.
        cv2.imshow("Live Webcam Feed, press q to close.", frame)

        # Handle key presses from listener
        with key_lock:
            if key_state['space_pressed']:
                key_state['space_pressed'] = False
                print("Space Pressed")

                if circles:
                    print("Circles detected")
                    locked_positions.clear()
                    locked_positions.extend([(c[0], c[1]) for c in circles])
                    print("Locked positions:", locked_positions, flush=True)
                else:
                    print("No circles detected")

            if key_state['q_pressed']:
                break
            
    cap.release()
    cv2.destroyAllWindows()
    plt.ioff()  # Turn off interactive mode for plots

# Tkinter setup
root = tk.Tk()
root.title("Camera Selector")
tk.Label(root, text="Select a camera from the list:").pack(pady=(10, 0))

# Get camera list
cameras = detect_cameras()  # List of (index, name)
if platform.system() == "Darwin" and not shutil.which("ffmpeg"):    # Ensures camera works on Mac
    messagebox.showerror("Warning", "ffmpeg is not installed, please install ffmpeg to get camera names.")

# Display camera list and selection window.
camera_listbox = tk.Listbox(root, height=6, width=50)
for i, (index, name) in enumerate(cameras):
    camera_listbox.insert(tk.END, f"[{index}] {name}")
camera_listbox.pack(padx=10, pady=10)

# start camera (camera initialisation and circle detection) starts when button is pressed.
start_button = tk.Button(root, text="Start Camera", command=start_camera)
start_button.pack(pady=20)

# Start key listener thread
listener_thread = Thread(target=key_listener, daemon=True)
listener_thread.start()

root.mainloop()<|MERGE_RESOLUTION|>--- conflicted
+++ resolved
@@ -34,7 +34,6 @@
 }
 key_lock = Lock()
 
-<<<<<<< HEAD
 # === This prevents bufferin of print statements in Windows.
 # Might not be necessary ====
 # import sys
@@ -44,8 +43,6 @@
 # Storage for deflection tracking
 locked_positions = []  # Empty variable to store locked positions.
 
-=======
->>>>>>> a6c73efe
 #update variables
 def on_press(key):
     try:
