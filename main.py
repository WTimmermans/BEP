--- conflicted
+++ resolved
@@ -66,7 +66,6 @@
             # Label the coordinates
             cv2.putText(frame, f"#{i}, ({x},{y})", (x+10, y),
                         cv2.FONT_HERSHEY_SIMPLEX, 0.5, (255, 0, 0), 1)
-<<<<<<< HEAD
             
             # Store position
             # if i not in marker_positions:
@@ -75,10 +74,6 @@
             
             
     return output_circles, gray
-=======
-                  
-    return output_circles
->>>>>>> 6ef5f7ee
 
 # Main function: Initialises camera. Circle detection and colour detection.
 def start_camera():
@@ -127,13 +122,8 @@
         if not ret:
             break
 
-<<<<<<< HEAD
         # Call the circle detect funtion.
         circles, circledetector = detect_circle(frame)
-=======
-        # Call the circle detect function.
-        circles = detect_circle(frame)
->>>>>>> 6ef5f7ee
         
         if circles:
             previous_circles = circles
