"""
=== MAIN ===

This is the main script for the tracking of circular stickers with the goal 
of measuring (vertical) distance change. This then corresponds to the 
deflection of a beam. From there the bending moment and shear force are 
calculated.

Adjust parameters within 'circles' to match markers and (lighting) situation.

Created by Steffen Scheelings and Wouter Timmermans for BEP at TU Delft 2025
"""

# Import relevant modules
import cv2
import numpy as np
import platform
import tkinter as tk
from tkinter import messagebox
from cameradetect import detect_cameras
import shutil
import matplotlib.pyplot as plt
from pynput import keyboard
from threading import Thread, Lock


# Storage for deflection tracking
locked_positions = []  # Empty variable to store locked positions.
deflections = []
scale = 1
calibration_text = ""
calibration_counter = 0
known_distance_mm = 500

<<<<<<< HEAD
# Dummy variable during testing (to be removed later)
beam_select = 1

# Beam Properties
def beam_props(beam_select):
    if beam_select == 1:
        E = 69e9 # Young's Modulus Aluminium (Pa)
        b = 0.01 # Outer length (m)
        t = 0.001# Thickness (m)
        I = ((b**4) - (b - 2*t)**4) / 12  # Second moment of interia (m^4)
        EI = E*I
        
    # Use more if statements here to add different beams
        
    else:
        print("Error: Please select beam.")

    return EI
=======
beam_list = ["Square aluminium", "C profile aluminium", "Hollow round steel", "Solid round steel", "Solid round POM"]
>>>>>>> 27d0b14e

# Shared key state
key_state = {
    'space_pressed': False,
    'q_pressed': False,
    'c_pressed': True
}
key_lock = Lock()

# Update variables
def on_press(key):
    try:
        with key_lock:
            if key == keyboard.Key.space:
                key_state['space_pressed'] = True
            elif hasattr(key, 'char') and key.char == 'q':
                key_state['q_pressed'] = True
            elif hasattr(key, 'char') and key.char == 'c':
                key_state['c_pressed'] = True
    except AttributeError:
        pass  # Handle special keys if needed

# Actual process that listens for input keys
def key_listener():
    with keyboard.Listener(on_press=on_press) as listener:
        listener.join()

# Detects circles within the camera feed
def detect_circle(frame):
    
    # Convert to grayscale and blur (to reduce noise)
    gray = cv2.cvtColor(frame, cv2.COLOR_BGR2GRAY)
    gray = cv2.medianBlur(gray, 5)
    
    # Hough circle detect with adjustable paramaters
    circles = cv2.HoughCircles(gray, cv2.HOUGH_GRADIENT,
        dp=1.2,         # Inverse ratio of resolution
        minDist=50,     # Minimum distance between detected centres
        param1=300,     # Upper threshold for Canny edge detector (Circle contrast)
        param2=23,      # Threshold for center detection (Circle "perfectness")
        minRadius=1,    # Minimum circle radius
        maxRadius=10    # Maximum circle radius
    )

    output_circles = [] # Define output as an array

    if circles is not None and len(circles[0]) >= 2:
        circles = np.around(circles[0, :]).astype(np.float32)
        
        #filter our invalid values
        circles = [c for c in circles if not np.isnan(c[0]) and not np.isnan(c[1])]

        # Sort circles left to right based on x for consistent indexing
        circles = sorted(circles, key=lambda c: c[0])
        
        for i, (x, y, r) in enumerate(circles):
            output_circles.append((x, y, r))  # (x_centre, y_centre, radius) 
            
            # Draw the circle green in the output image
            cv2.circle(frame, (int(x), int(y)), int(r), (0, 255, 0), 2)
            # Draw the center of the circle
            cv2.circle(frame, (int(x), int(y)), 2, (0, 0, 255), 3)
            # Label the coordinates
            cv2.putText(frame, f"#{i}, ({int(x)},{int(y)})", (int(x)+10, int(y)),
                cv2.FONT_HERSHEY_SIMPLEX, 0.5, (255, 0, 0), 1)                  
                  
    return output_circles

# Calibrated distance using the centres of two outer circles 
def calibrate(circles, known_distance_mm):
    global scale, calibration_text, calibration_counter

    # Check that there are at least 2 circles
    if len(circles) < 2:
        calibration_text = "Need at least 2 circles to calibrate!"
        calibration_counter = 40
        print(calibration_text)
        return
    
    # Select first and last circle 
    circle0 = circles[0]
    circleN = circles[-1]

    # Calculate distances between first and last circle
    dx = abs(circleN[0] - circle0[0])
    dy = abs(circleN[1] - circle0[1])

    print(f"dx: {dx}, dy: {dy}")
    print(f"circle0: {circle0}, circleN: {circleN}")
    
    # Calculate the distance (Pythagoras)
    pixel_dist = np.sqrt(dx**2 + dy**2)

    # This handles NaN errors
    if any(np.isnan(val) for val in [*circle0[:2], *circleN[:2]]):
        calibration_text = "Calibration failed, invalid circle coordinates!"
        calibration_counter = 40
        print(calibration_text)
        return
 
    # This handles miscalculation errors
    if pixel_dist == 0:
        calibration_text = "Calibration failed, zero pixel distance detected!"
        calibration_counter = 40
        print(calibration_text)
        return
    
    # Caclulate mm/pixel scale
    scale = known_distance_mm /pixel_dist
    calibration_text = f"Calibration complete: {pixel_dist:.2f} pixels = {known_distance_mm} mm, scale = {scale:.4f} mm/pixel"
    calibration_counter = 40
    print(calibration_text)

# Main function: Initialises camera. Circle detection and colour detection.
def start_camera():
<<<<<<< HEAD
    global deflections
=======
    global calibration_counter
>>>>>>> 27d0b14e
    
    camera_selection = camera_listbox.curselection()
    beam_selection = beam_listbox.curselection()

    if not camera_selection or not beam_selection:
        messagebox.showerror("Error", "Please select a camera and a beam.")
        return
    
    print(type(beam_selection))

    #geeft de camera en beam select als 1 nummertje
    beam_select = beam_selection[0]
    selected_index = camera_selection[0]
    cam_index = cameras[selected_index][0]

    #CAP_DSHOW only works in windows, so skip if on mac or linux
    if platform.system() == 'Windows':
        cap = cv2.VideoCapture(cam_index, cv2.CAP_DSHOW)  # For Windows, try DirectShow
    else:
        cap = cv2.VideoCapture(cam_index)  # Default for macOS/Linux
    #Resolutie buiten de if statement geplaatst voor netheid
    cap.set(cv2.CAP_PROP_FRAME_WIDTH, 1080)
    cap.set(cv2.CAP_PROP_FRAME_HEIGHT, 720)

    if not cap.isOpened():
        messagebox.showerror("Error", "Cannot open camera.")
        return    
    
    # Setup for live plotting
    plt.ion()  # Interactive mode on
    fig, (ax, ax_deflect) = plt.subplots(1, 2, figsize=(10,5))
    plt.show(block=False)
    scatter = ax.scatter([], [], label='Live')
    locked_scatter = ax.scatter([], [], c='red', marker='x', label='Locked')
    line, = ax.plot([], [], 'b-', lw=1)  # 'b-' = blue line, lw=1 for line width for live
    line2, =ax.plot([],[], 'r-', lw=1)   # 'r-' = red line, lw=1 for line width for locked
    deflect_plot = ax_deflect.plot([], [], 'ro-', label='ΔY (Deflection)')[0]
    ax_deflect.set_title("Vertical Deflection per Marker")
    ax_deflect.set_xlabel("Marker Index")
    ax_deflect.set_ylabel("ΔY (mm)")
    ax_deflect.axhline(0, color='gray', linestyle='--', lw=1)
    ax_deflect.legend()

    ax.set_xlabel("X Position (pixels)")
    ax.set_ylabel("Y Position (pixels)")
    ax.set_title("Live Marker Positions (Y vs X)")
    ax.invert_yaxis()   # Y increases downward in image coordinates
    ax.legend()         # Show legend   
    
    # Second figure for moment and shear
    fig2, (ax_moment, ax_shear) = plt.subplots(2, 1, figsize=(8,6))
    plt.show(block=False)
    
    moment_plot = ax_moment.scatter([], [], 'g-', label='Bending Moment')
    shear_plot = ax_shear.scatter([], [], 'm-', label='Shear Force')
    
    for axx in [ax_moment, ax_shear]:
        axx.axhline(0, color='gray', linestyle='--')
        axx.set_xlim(0, 100)
        axx.legend()
        
    ax_moment.set_title("Moment Diagram")
    ax_moment.set_ylabel("Moment (N.mm)")   
    
    ax_shear.set_title("Shear Diagram")
    ax_shear.set_ylabel("Shear (N)")    
    ax_shear.set_xlabel("Langth along beam (mm)")
    

    while cap.isOpened():
        ret, frame = cap.read()
        if not ret:
            break
        
        #crop for unnessecary pixels
        frame = frame[300:570,0:1080] # [upper:lower, left:right]

        # Call the circle detect funtion.
        circles = detect_circle(frame)

        # Live plot update
        if len(circles) > 0:
            xs = [c[0] for c in circles]
            ys = [c[1] for c in circles]

            scatter.set_offsets(np.c_[xs, ys])  # Update scatter plot
            line.set_data(xs, ys)              # Update line plot

            # Fix axis limits to avoid autoscale jumping
            ax.set_xlim(0, frame.shape[1])
            ax.set_ylim(frame.shape[0], 0)
        
        # Plot locked positions and add line    
        if locked_positions:
            lx, ly = zip(*locked_positions)
            locked_scatter.set_offsets(np.column_stack((lx, ly)))
            line2.set_data(lx, ly)
        else:
            locked_scatter.set_offsets(np.empty((0, 2)))

        # Measure Difference between locked and currect vertical position
        if scale is not None and locked_positions and len(circles) == len(locked_positions):
            deflections = [(curr[1] - ref[1]) * scale for curr, ref in zip(circles, locked_positions)] #in mm
            deflect_plot.set_data(range(len(deflections)), deflections)
            
            # Set plot axis size
            ax_deflect.set_xlim(0, len(deflections))
            ax_deflect.set_ylim(100, -100)
        
        if deflections and len(deflections) >= 3:
            try:
                EI = beam_props(beam_select)
                
                xs_real = [x*scale for x in xs] #mm
                y_meters = np.array(deflections) / 1000.0  # Convert mm to m
                
                print(xs_real)
                print(y_meters)
                
                dxs = np.diff(xs_real)
                print("WORKS BABYYY")
                dx = dxs[0] / 1000.0 # Convert to m
                
                d2y = np.gradient(np.gradient(y_meters, dx), dx) # Calculate second derivative of deflection
                M = EI * d2y                                     # Calculate bending moment (Nm)
                
                d3y = np.gradient(d2y, dx)  # Calculate third derivative of deflection
                V = EI * d3y                # Calculate shear force (N)
            
                # OF .set_offsets(x, y) ipv .set_data
                moment_plot.set_data(xs_real, M*1000)    # In N.mm
                shear_plot.set_data(xs_real, V)
            
                # Set plot sizes
                ax_moment.set_xlim(min(xs_real), max(xs_real))
                ax_shear.set_xlim(min(xs_real), max(xs_real))
                ax_moment.set_ylim(np.min(M)*1100, np.max(M)*1100)
                ax_shear.set_ylim(np.min(V)*1.1, np.max(V)*1.1)
                    
            except Exception as e:
                print(f"Error in moment/shear calculation: {e}")
            
        fig.canvas.draw()
        fig.canvas.flush_events()
        
        fig2.canvas.draw()
        fig2.canvas.flush_events()

        #on screen text for the camera feed goes here:
        if calibration_counter > 0:
            cv2.putText(frame, calibration_text, (10, 30), cv2.FONT_HERSHEY_SIMPLEX, 0.6, (0,255,255), 2)
            calibration_counter -= 1

        # Show resulting image with circles marked.
        cv2.imshow("Live Webcam Feed, press q to close.", frame)
        
        # Handle key presses from listener
        with key_lock:
            if key_state['space_pressed']:
                key_state['space_pressed'] = False
                print("Space Pressed")

                if circles:
                    print("Circles detected")
                    locked_positions.clear()
                    locked_positions.extend([(c[0], c[1]) for c in circles])
                    print("Locked positions:", locked_positions, flush=True)
                else:
                    print("No circles detected")
                    
            if key_state['c_pressed']:
                key_state['c_pressed'] = False
                print("Calibration mode activated.")
                calibrate(circles, known_distance_mm)

            if key_state['q_pressed']:
                break
  
    cap.release()
    cv2.destroyAllWindows()
    plt.ioff()  # Turn off interactive mode for plots

# Tkinter setup
root = tk.Tk()
root.title("Camera Selector")
tk.Label(root, text="Select a camera from the list:").pack(pady=(10, 0))
#beam_list

# Get camera list
cameras = detect_cameras()  # List of (index, name)
if platform.system() == "Darwin" and not shutil.which("ffmpeg"):    # Ensures camera works on Mac
    messagebox.showerror("Warning", "ffmpeg is not installed, please install ffmpeg to get camera names.")

# Display camera list in window.
camera_listbox = tk.Listbox(root, height=6, width=50, exportselection=False)
for i, (index, name) in enumerate(cameras):
    camera_listbox.insert(tk.END, f"[{index}] {name}")
camera_listbox.pack(padx=10, pady=10)

# Display beam list in window
tk.Label(root, text="Now select a beam:").pack()

beam_listbox = tk.Listbox(root, height=6, width=50, exportselection=False)
for beam in beam_list:
    beam_listbox.insert(tk.END, beam)
beam_listbox.pack(pady=(0, 10))

# start camera (camera initialisation and circle detection) starts when button is pressed.
start_button = tk.Button(root, text="Start Camera", command=start_camera)
start_button.pack(pady=20)

# Start key listener thread
listener_thread = Thread(target=key_listener, daemon=True)
listener_thread.start()

root.mainloop()<|MERGE_RESOLUTION|>--- conflicted
+++ resolved
@@ -32,7 +32,8 @@
 calibration_counter = 0
 known_distance_mm = 500
 
-<<<<<<< HEAD
+beam_list = ["Square aluminium", "C profile aluminium", "Hollow round steel", "Solid round steel", "Solid round POM"]
+
 # Dummy variable during testing (to be removed later)
 beam_select = 1
 
@@ -51,9 +52,6 @@
         print("Error: Please select beam.")
 
     return EI
-=======
-beam_list = ["Square aluminium", "C profile aluminium", "Hollow round steel", "Solid round steel", "Solid round POM"]
->>>>>>> 27d0b14e
 
 # Shared key state
 key_state = {
@@ -169,11 +167,8 @@
 
 # Main function: Initialises camera. Circle detection and colour detection.
 def start_camera():
-<<<<<<< HEAD
+    global calibration_counter
     global deflections
-=======
-    global calibration_counter
->>>>>>> 27d0b14e
     
     camera_selection = camera_listbox.curselection()
     beam_selection = beam_listbox.curselection()
